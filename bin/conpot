#!/usr/bin/env python
# Copyright (C) 2013  Lukas Rist <glaslos@gmail.com>
#
# This program is free software; you can redistribute it and/or
# modify it under the terms of the GNU General Public License
# as published by the Free Software Foundation; either version 2
# of the License, or (at your option) any later version.
#
# This program is distributed in the hope that it will be useful,
# but WITHOUT ANY WARRANTY; without even the implied warranty of
# MERCHANTABILITY or FITNESS FOR A PARTICULAR PURPOSE.  See the
# GNU General Public License for more details.
#
# You should have received a copy of the GNU General Public License
# along with this program; if not, write to the Free Software
# Foundation, Inc.,
# 51 Franklin Street, Fifth Floor, Boston, MA  02110-1301, USA.

import gevent.monkey
gevent.monkey.patch_all()

import logging
import os
import argparse
import sys
import pwd
import grp
import platform
import ast
from ConfigParser import ConfigParser

import gevent
from lxml import etree

import conpot
import conpot.core as conpot_core

from conpot.core.loggers.log_worker import LogWorker
from conpot.protocols.snmp.snmp_server import SNMPServer
from conpot.protocols.modbus.modbus_server import ModbusServer
from conpot.protocols.s7comm.s7_server import S7Server
from conpot.protocols.http.web_server import HTTPServer
from conpot.protocols.kamstrup.meter_protocol.kamstrup_server import KamstrupServer
from conpot.protocols.kamstrup.management_protocol.kamstrup_management_server import KamstrupManagementServer

from conpot.emulators.proxy import Proxy
from conpot.utils import ext_ip


logger = logging.getLogger()
package_directory = os.path.dirname(os.path.abspath(conpot.__file__))


def logo():
    print """
                       _
   ___ ___ ___ ___ ___| |_
  |  _| . |   | . | . |  _|
  |___|___|_|_|  _|___|_|
              |_|

  Version {0}
  Glastopf Project
""".format(conpot.__version__)


def setup_logging(log_file):
    log_format = logging.Formatter('%(asctime)-15s %(message)s')
    root_logger = logging.getLogger()
    console_log = logging.StreamHandler()
    console_log.setLevel(logging.DEBUG)
    console_log.setFormatter(log_format)
    root_logger.addHandler(console_log)
    logger.setLevel(logging.DEBUG)
    file_log = logging.FileHandler(log_file)
    file_log.setFormatter(log_format)
    file_log.setLevel(logging.DEBUG)
    root_logger.addHandler(file_log)


def drop_privileges(uid_name='nobody', gid_name='nogroup'):
    wanted_uid = pwd.getpwnam(uid_name)[2]
    #special handling for os x. (getgrname has trouble with gid below 0)
    if platform.mac_ver()[0] and platform.mac_ver()[0] < float('10.9'):
        wanted_gid = -2
    else:
        wanted_gid = grp.getgrnam(gid_name)[2]

    os.setgid(wanted_gid)
    os.setuid(wanted_uid)

    new_uid_name = pwd.getpwuid(os.getuid())[0]
    new_gid_name = grp.getgrgid(os.getgid())[0]

    logger.info("Privileges dropped, running as {0}/{1}.".format(new_uid_name, new_gid_name))


def validate_template(xml_file):
    xml_schema = etree.parse(os.path.join(package_directory, 'template.xsd'))
    xsd = etree.XMLSchema(xml_schema)
    xml = etree.parse(xml_file)
    xsd.validate(xml)
    if xsd.error_log:
        logger.error('Error parsing XML template: {0}'.format(xsd.error_log))
        sys.exit(1)

def main():
    logo()

    parser = argparse.ArgumentParser()

    parser.add_argument("-w", "--www",
                        help="public www path",
                        default=os.path.join(package_directory, 'www/'),
                        metavar="www/"
    )
    parser.add_argument("-r", "--www-root",
                        help="www root page",
                        default="index.htm",
                        metavar="page.htm"
    )
    parser.add_argument("-t", "--template",
                        help="the template to use",
                        default=os.path.join(package_directory, 'templates/default.xml'),
                        metavar="template.xml"
    )
    parser.add_argument("-c", "--config",
                        help="the configuration file to use",
                        default=os.path.join(package_directory, 'conpot.cfg'),
                        metavar="config.cfg"
    )
    parser.add_argument("-l", "--logfile",
                        help="the template to use",
                        default="conpot.log"
    )
    parser.add_argument("-a", "--raw_mib",
                        help="path to raw MIB files."
                             "(will automatically get compiled by build-pysnmp-mib)",
                        action='append',
                        default=[os.getcwd()])
    parser.add_argument("-m", "--mibpaths",
                        action='append',
                        help="path to compiled PySNMP MIB files. (must be compiled with build-pysnmp-mib)",
                        default=[])
    args = parser.parse_args()

    setup_logging(args.logfile)

    config = ConfigParser()
    if not os.path.isfile(args.config):
        args.config = os.path.join(package_directory, 'conpot.cfg')
        logger.info('No conpot.cfg found in current directory, using default configuration: {0}'.format(args.config))
    config.read(args.config)

    # look for template in CWD
    if not os.path.isfile(args.template):
        if os.path.isfile(os.path.join(package_directory, 'templates', args.template)):
            template = os.path.join(package_directory, 'templates', args.template)
        else:
            logger.error('Template not found: {0}'.format(args.template))
            sys.exit(1)
    else:
        template = args.template
    if not os.path.isfile(args.config):
        logger.error('Config not found: {0}'.format(args.config))
        sys.exit(1)

    logger.info('Starting Conpot using template found in: {0}'.format(template))
    logger.info('Starting Conpot using configuration found in: {0}'.format(args.config))
    logger.info('Starting Conpot using www templates found in: {0}'.format(args.www))

    protocol_greenlets = list()
    servers = list()

    session_manager = conpot_core.get_sessionManager()
    session_manager.initialize_databus(template)

    public_ip = None
    if config.getboolean('fetch_public_ip', 'enabled'):
        public_ip = ext_ip.get_ext_ip(config)

    validate_template(template)

    dom = etree.parse(template)

    log_worker = LogWorker(config, dom, session_manager, public_ip)
    gevent.spawn(log_worker.start)

    if dom.xpath('//conpot_template/protocols/modbus'):
        if ast.literal_eval(dom.xpath('//conpot_template/protocols/modbus/@enabled')[0]):
            modbus_host = dom.xpath('//conpot_template/protocols/modbus/@host')[0]
            modbus_port = ast.literal_eval(dom.xpath('//conpot_template/protocols/modbus/@port')[0])
            modbus_server = ModbusServer(template)
            modbus_server = modbus_server.get_server(modbus_host, modbus_port)
            servers.append(modbus_server)
            protocol_greenlets.append(gevent.spawn(modbus_server.start))

    if dom.xpath('//conpot_template/protocols/snmp'):
        if ast.literal_eval(dom.xpath('//conpot_template/protocols/snmp/@enabled')[0]):
            snmp_host = dom.xpath('//conpot_template/protocols/snmp/@host')[0]
            snmp_port = ast.literal_eval(dom.xpath('//conpot_template/protocols/snmp/@port')[0])
            snmp_server = SNMPServer(snmp_host, snmp_port, template, args.mibpaths, args.raw_mib)
            servers.append(snmp_server)
            protocol_greenlets.append(gevent.spawn(snmp_server.start))

    if dom.xpath('//conpot_template/protocols/s7comm'):
        if ast.literal_eval(dom.xpath('//conpot_template/protocols/s7comm/@enabled')[0]):
            s7_host = dom.xpath('//conpot_template/protocols/s7comm/@host')[0]
            s7_port = ast.literal_eval(dom.xpath('//conpot_template/protocols/s7comm/@port')[0])
            s7_instance = S7Server(template)
            s7_server = s7_instance.get_server(s7_host, s7_port)
            servers.append(s7_server)
            protocol_greenlets.append(gevent.spawn(s7_server.start))

    if dom.xpath('//conpot_template/protocols/http'):
        if ast.literal_eval(dom.xpath('//conpot_template/protocols/http/@enabled')[0]):
            http_host = dom.xpath('//conpot_template/protocols/http/@host')[0]
            http_port = ast.literal_eval(dom.xpath('//conpot_template/protocols/http/@port')[0])
            http_server = HTTPServer(http_host, http_port, template, args.www)
            servers.append(http_server)
            protocol_greenlets.append(gevent.spawn(http_server.start))

    if dom.xpath('//conpot_template/protocols/kamstrup'):
        if ast.literal_eval(dom.xpath('//conpot_template/protocols/kamstrup/@enabled')[0]):
            host = dom.xpath('//conpot_template/protocols/kamstrup/@host')[0]
            port = ast.literal_eval(dom.xpath('//conpot_template/protocols/kamstrup/@port')[0])
            kamstrup_instance = KamstrupServer(template)
            kamstrup_server = kamstrup_instance.get_server(host, port)
            servers.append(kamstrup_server)
<<<<<<< HEAD
            greenlets.append(gevent.spawn(kamstrup_server.start))

    if dom.xpath('//conpot_template/protocols/kamstrup_management'):
        if ast.literal_eval(dom.xpath('//conpot_template/protocols/kamstrup_management/@enabled')[0]):
            host = dom.xpath('//conpot_template/protocols/kamstrup_management/@host')[0]
            port = ast.literal_eval(dom.xpath('//conpot_template/protocols/kamstrup_management/@port')[0])
            kamstrup_management_instance = KamstrupManagementServer(template)
            kamstrup_management_server = kamstrup_management_instance.get_server(host, port)
            servers.append(kamstrup_management_server)
            greenlets.append(gevent.spawn(kamstrup_management_server.start))

=======
            protocol_greenlets.append(gevent.spawn(kamstrup_server.start))
>>>>>>> 54d78c80

    proxies = dom.xpath('//conpot_template/proxies/*')
    for p in proxies:
        name = p.attrib['name']
        host = p.attrib['host']
        keyfile = None
        certfile = None
        if 'keyfile' in p.attrib and 'certfile' in p.attrib:
            keyfile = p.attrib['keyfile']
            certfile = p.attrib['certfile']
            # if path is absolute we assert that the cert and key is located in same location as template
            if not os.path.isabs(keyfile):
                keyfile = os.path.join(os.path.dirname(template), keyfile)
                certfile = os.path.join(os.path.dirname(template), certfile)
        port = ast.literal_eval(p.attrib['port'])
        proxy_host = p.xpath('./proxy_host/text()')[0]
        proxy_port = ast.literal_eval(p.xpath('./proxy_port/text()')[0])
        decoder = p.xpath('./decoder/text()')
        if len(decoder) > 0:
            decoder = decoder[0]
        else:
            decoder = None
        proxy_instance = Proxy(name, proxy_host, proxy_port, decoder, keyfile, certfile)
        proxy_server = proxy_instance.get_server(host, port)
        servers.append(proxy_instance)
        protocol_greenlets.append(gevent.spawn(proxy_server.start))

    # Wait for the services to bind ports before dropping privileges
    gevent.sleep(5)
    drop_privileges()
    try:
        if len(protocol_greenlets) > 0:
            gevent.wait()
    except KeyboardInterrupt:
        logging.info('Stopping Conpot')
        for server in servers:
            server.stop()
    finally:
        # Just being nice and cosy!
        gevent.joinall(protocol_greenlets, 2)


if __name__ == "__main__":
    main()<|MERGE_RESOLUTION|>--- conflicted
+++ resolved
@@ -227,8 +227,7 @@
             kamstrup_instance = KamstrupServer(template)
             kamstrup_server = kamstrup_instance.get_server(host, port)
             servers.append(kamstrup_server)
-<<<<<<< HEAD
-            greenlets.append(gevent.spawn(kamstrup_server.start))
+            protocol_greenlets.append(gevent.spawn(kamstrup_server.start))
 
     if dom.xpath('//conpot_template/protocols/kamstrup_management'):
         if ast.literal_eval(dom.xpath('//conpot_template/protocols/kamstrup_management/@enabled')[0]):
@@ -237,11 +236,7 @@
             kamstrup_management_instance = KamstrupManagementServer(template)
             kamstrup_management_server = kamstrup_management_instance.get_server(host, port)
             servers.append(kamstrup_management_server)
-            greenlets.append(gevent.spawn(kamstrup_management_server.start))
-
-=======
-            protocol_greenlets.append(gevent.spawn(kamstrup_server.start))
->>>>>>> 54d78c80
+            protocol_greenlets.append(gevent.spawn(kamstrup_management_server.start))
 
     proxies = dom.xpath('//conpot_template/proxies/*')
     for p in proxies:

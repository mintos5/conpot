<conpot_template name="S7-200" description="Rough simulation of a basic Siemens S7-200 CPU with 2 slaves">
    <slaves>
        <slave id="1">
            <blocks>
                <block name="a">
                    <!-- COILS/DISCRETE_OUTPUTS aka. binary output, power on/power off
                         Here we map modbus addresses 1 to 127 to S7-200 PLC Addresses Q0.0 to Q15.7 -->
                    <type>COILS</type>
                    <starting_address>1</starting_address>
                    <size>128</size>
                    <values>
                        <value>
                            <address>1</address>
                            <!-- Will be parsed with eval() -->
                            <content>[random.randint(0,1) for b in range(0,128)]</content>
                        </value>
                    </values>
                </block>
                <block name="b">
                    <!-- CONTACTS/DISCRETE_INPUTS aka. binary input.
                         Map modbus addresses 10001-10032 to S7-200 PLC inputs starting from I0.0  -->
                    <type>DISCRETE_INPUTS</type>
                    <starting_address>10001</starting_address>
                    <size>32</size>
                    <values>
                        <value>
                            <address>10001</address>
                            <!-- Will be parsed with eval() -->
                            <content>[random.randint(0,1) for b in range(0,32)]</content>
                        </value>
                    </values>
                </block>
            </blocks>
        </slave>
        <slave id="2">
            <!-- This slave does some measuring. (analog inputs).
                 Map modbus addresses 30001-30009 to S7 PLC analog input bits AIW0-AIW8 -->
            <blocks>
                <block name="c">
                    <!-- Will be parsed with eval() -->
                    <type>ANALOG_INPUTS</type>
                    <starting_address>30001</starting_address>
                    <size>8</size>
                    <values>
                        <value>
                            <address>30001</address>
                            <!-- Will be parsed with eval() -->
                            <content>[random.randint(0,1) for b in range(0,8)]</content>
                        </value>
                    </values>
                </block>
                <block name="d">
                    <!-- Maps to S7-200 PLC addresses HoldStart+8 -->
                    <type>HOLDING_REGISTERS</type>
                    <starting_address>40001</starting_address>
                    <size>8</size>
                </block>
            </blocks>
        </slave>
    </slaves>
    <snmp>
        <config>
            <!-- Configure individual delays for SNMP commands -->
<<<<<<< HEAD
            <entity name="tarpit" command="get">0.0;0.2</entity>
            <entity name="tarpit" command="set">0.0;0.2</entity>
            <entity name="tarpit" command="next">0.0;0.2</entity>
            <entity name="tarpit" command="bulk">0.3;1.0</entity>
=======
            <entity name="tarpit" command="get">0.1;0.2</entity>
            <entity name="tarpit" command="set">0.1;0.2</entity>
            <entity name="tarpit" command="next">0.0;0.1</entity>
            <entity name="tarpit" command="bulk">0.2;0.4</entity>
>>>>>>> 8458f1b5
        </config>
        <mibs>
            <mib name="SNMPv2-MIB">
                <symbol name="sysDescr">
                    <value>Siemens, SIMATIC, S7-200</value>
                </symbol>
                <symbol name="sysObjectID">
                    <value>0.0</value>
                </symbol>
                <symbol name="sysUpTime">
                    <value>0</value>
                    <engine type="sysuptime"></engine>
                </symbol>
                <symbol name="sysContact">
                    <value>Siemens AG</value>
                </symbol>
                <symbol name="sysName">
                    <value>CP 443-1 EX40</value>
                </symbol>
                <symbol name="sysLocation">
                    <value> </value>
                </symbol>
                <symbol name="sysServices">
                    <value>72</value>
                </symbol>
            </mib>
        </mibs>
    </snmp>
    <http>
        <global>
		    <config>
                <!-- what protocol shall we use by default? -->
		        <entity name="protocol_version">HTTP/1.1</entity>
                <!-- if we find any date header to be delivered, should we update it to a real value? -->
                <entity name="update_header_date">true</entity>
                <!-- should we disable the HTTP HEAD method? -->
                <entity name="disable_method_head">false</entity>
                <!-- should we disable the HTTP TRACE method? -->
                <entity name="disable_method_trace">false</entity>
                <!-- should we disable the HTTP OPTIONS method? -->
                <entity name="disable_method_options">false</entity>
                <!-- TARPIT: how much latency should we introduce to any response by default? -->
                <entity name="tarpit">0</entity>
	    	</config>

            <!-- these headers will be sent with each response -->
            <headers>
                <!-- this date header will be updated, if enabled above -->
                <entity name="Date">Sat, 28 Apr 1984 07:30:00 GMT</entity>
            </headers>
	    </global>

        <!-- how should the different URI requests be handled -->
        <htdocs>
            <node name="/">
                <!-- force response status code to 302 -->
                <status>302</status>
		        <headers>
                    <!-- these headers will be sent along with this response -->
			        <entity name="Content-Type">text/html</entity>
			        <entity name="Location">/index.html</entity>
		        </headers>
            </node>
            <node name="/index.html">
                <!-- this tarpit will override the globally set tarpit for this node -->
                <tarpit>0.0;0.3</tarpit>
                <headers>
                    <entity name="Last-Modified">Tue, 19 May 1993 09:00:00 GMT</entity>
                    <entity name="Content-Type">text/html</entity>
                    <entity name="Set-cookie">path=/</entity>
                </headers>
    	    </node>
            <node name="/index.htm">
                <!-- this node will inherit the payload from the referenced alias node without telling the browser -->
                <alias>/index.html</alias>
            </node>
        </htdocs>

        <!-- how should the different status codes be handled -->
        <statuscodes>
            <status name="404">
                    <!-- 404 (NOT FOUND) errors should be super fast and responsive -->
                    <tarpit>0</tarpit>
                    <entity name="Content-Type">text/html</entity>
            </status>
            <status name="501">
                    <!-- 501 (NOT IMPLEMENTED) errors should be super fast and responsive -->
                    <tarpit>0</tarpit>
                    <entity name="Content-Type">text/html</entity>
            </status>
        </statuscodes>

    </http>
</conpot_template><|MERGE_RESOLUTION|>--- conflicted
+++ resolved
@@ -61,17 +61,10 @@
     <snmp>
         <config>
             <!-- Configure individual delays for SNMP commands -->
-<<<<<<< HEAD
-            <entity name="tarpit" command="get">0.0;0.2</entity>
-            <entity name="tarpit" command="set">0.0;0.2</entity>
-            <entity name="tarpit" command="next">0.0;0.2</entity>
-            <entity name="tarpit" command="bulk">0.3;1.0</entity>
-=======
             <entity name="tarpit" command="get">0.1;0.2</entity>
             <entity name="tarpit" command="set">0.1;0.2</entity>
             <entity name="tarpit" command="next">0.0;0.1</entity>
             <entity name="tarpit" command="bulk">0.2;0.4</entity>
->>>>>>> 8458f1b5
         </config>
         <mibs>
             <mib name="SNMPv2-MIB">
@@ -102,9 +95,9 @@
     </snmp>
     <http>
         <global>
-		    <config>
+            <config>
                 <!-- what protocol shall we use by default? -->
-		        <entity name="protocol_version">HTTP/1.1</entity>
+                <entity name="protocol_version">HTTP/1.1</entity>
                 <!-- if we find any date header to be delivered, should we update it to a real value? -->
                 <entity name="update_header_date">true</entity>
                 <!-- should we disable the HTTP HEAD method? -->
@@ -115,25 +108,25 @@
                 <entity name="disable_method_options">false</entity>
                 <!-- TARPIT: how much latency should we introduce to any response by default? -->
                 <entity name="tarpit">0</entity>
-	    	</config>
+            </config>
 
             <!-- these headers will be sent with each response -->
             <headers>
                 <!-- this date header will be updated, if enabled above -->
                 <entity name="Date">Sat, 28 Apr 1984 07:30:00 GMT</entity>
             </headers>
-	    </global>
+        </global>
 
         <!-- how should the different URI requests be handled -->
         <htdocs>
             <node name="/">
                 <!-- force response status code to 302 -->
                 <status>302</status>
-		        <headers>
+                <headers>
                     <!-- these headers will be sent along with this response -->
-			        <entity name="Content-Type">text/html</entity>
-			        <entity name="Location">/index.html</entity>
-		        </headers>
+                    <entity name="Content-Type">text/html</entity>
+                    <entity name="Location">/index.html</entity>
+                </headers>
             </node>
             <node name="/index.html">
                 <!-- this tarpit will override the globally set tarpit for this node -->
@@ -143,7 +136,7 @@
                     <entity name="Content-Type">text/html</entity>
                     <entity name="Set-cookie">path=/</entity>
                 </headers>
-    	    </node>
+            </node>
             <node name="/index.htm">
                 <!-- this node will inherit the payload from the referenced alias node without telling the browser -->
                 <alias>/index.html</alias>

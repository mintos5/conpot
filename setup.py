--- conflicted
+++ resolved
@@ -17,11 +17,7 @@
     author_email="glastopf@public.honeynet.org",
     package_data={
         "": ["*.txt", "*.rst"],
-<<<<<<< HEAD
-        "conpot": ["templates/*.xml", "conpot.cfg", "tests/data/*"],
-=======
         "conpot": ["templates/*.xml", "conpot.cfg", "tests/data/*", "template.xsd"],
->>>>>>> bb230a52
     },
     long_description=open('README.rst').read(),
     classifiers=[
